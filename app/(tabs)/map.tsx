--- conflicted
+++ resolved
@@ -1854,11 +1854,7 @@
                           onPress={() => setSelectedHorse(horse.id)}
                           activeOpacity={0.7}
                         >
-<<<<<<< HEAD
                           {horse.image_url || horse.image_base64 ? (
-=======
-                          {(horse.image_url || horse.image_base64) ? (
->>>>>>> 1136f0f4
                             <Image
                               source={{
                                 uri: horse.image_base64
@@ -1869,7 +1865,6 @@
                               resizeMode="cover"
                             />
                           ) : (
-<<<<<<< HEAD
                             <View
                               style={[
                                 styles.horseImage,
@@ -1881,26 +1876,6 @@
                               ]}
                             >
                               <Text style={{ fontSize: 24 }}>🐴</Text>
-=======
-                            <View style={[
-                              styles.horseImagePlaceholder,
-                              {
-                                backgroundColor: selectedHorse === horse.id
-                                  ? "rgba(255, 255, 255, 0.2)"
-                                  : currentTheme.colors.border,
-                              }
-                            ]}>
-                              <Text style={[
-                                styles.horseImagePlaceholderIcon,
-                                {
-                                  color: selectedHorse === horse.id
-                                    ? "#FFFFFF"
-                                    : currentTheme.colors.textSecondary,
-                                }
-                              ]}>
-                                🐴
-                              </Text>
->>>>>>> 1136f0f4
                             </View>
                           )}
                           <Text
